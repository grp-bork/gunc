--- conflicted
+++ resolved
@@ -33,15 +33,9 @@
     - coverage xml -o coverage.xml
   artifacts:
     reports:
-<<<<<<< HEAD
-    coverage_report:
-        coverage_format: cobertura
-        path: python_app/coverage.xml
-=======
       coverage_report:
         coverage_format: cobertura
         path: coverage.xml
->>>>>>> 409efbb9
     expire_in: 1 week
   except:
     - docs
