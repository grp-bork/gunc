#!/usr/bin/env python3
import os
import sys
import argparse
import scipy
import scipy.stats
import numpy as np
import pandas as pd
from collections import OrderedDict
from pkg_resources import resource_filename


def parse_args(args):
    """Parse Arguments

    Arguments:
        args (list): list of args supplied to script.

    Returns:
        (Namespace): assigned args

    """
    parser = argparse.ArgumentParser()
    parser.add_argument('-f', '--diamond_file_path',
                        help='diamond output',
                        required=True,
                        default=False)
    parser.add_argument('-s', '--sensitive',
                        help='Run with high sensitivity',
                        action='store_true',
                        default=False)
    args = parser.parse_args(args)
    return args


def read_diamond_output(file_path):
    """Read in Diamond output.

    Args:
        file_path (Str): Full path to diamond output.

    Returns:
        DataFrame: Pandas df with diamond output.
    """
    df = pd.read_csv(file_path,
                     sep='\t',
                     header=None,
                     usecols=[0, 1, 2],
                     names=['query', 'genome', 'id'])
    if len(df) == 0:
        sys.exit('[ERROR] input data produced no alignments to reference.')
    else:
        df['contig'] = df['query'].str.rpartition('_')[[0]]
        return df


def get_n_effective_surplus_clades(counts):
    """Calculate Simpson Index.

    Inverse Simpson Index of all clade labels distribution
    -1 (as 1 genome is expected)

    Arguments:
        counts (list): Counts of taxons in a taxlevel.

    Returns:
        float: Score describing the extent of chimerism.
    """

    denom = sum(counts) ** 2
    return 1 / sum([x ** 2 / denom for x in counts]) - 1


<<<<<<< HEAD
def calc_completeness_score(contigs, taxons):
    """Get completeness score.

    Completeness metric of a cluster labeling given a ground truth.
    Score of 1.0 stands for perfectly complete labeling.

    Args:
        contigs ([str]): labels_true
        taxons ([str]): labels_pred

    Returns:
        float: score between 0.0 and 1.0.
    """
    return metrics.completeness_score(contigs, taxons)


def expected_entropy_estimate(probabilities, sample_count):
=======
def expected_entropy_estimate(p, N):
>>>>>>> b52e30b3
    """Compute the expected entropy estimate sampling N elements underlying
    probabilities `p`


    Arguments:
        probabilities (array): probabilities (p) (assumed to sum to 1.0)
        sample_count (int): number of samples (N)

    Returns
        entropy (float): expected entropy
    """
    entropy = 0.0
    for probability in probabilities:
        sample_array = np.arange(1, sample_count)
        entropy += np.sum(scipy.special.comb(sample_count, sample_array)
                          * np.power(probability, sample_array)
                          * np.power(1 - probability,
                                     sample_count - sample_array)
                          # should be sample_array/sample_count
                          # but we moved the 1/sample_count out:
                          * sample_array
                          * np.log(sample_array / sample_count))
    return -entropy / sample_count


def calc_expected_conditional_entropy(contigs, taxons):
    """Compute the expected measured conditional entropy under the null
    hypothesis that there is no relationship between contig membership and
    taxonomy

    When the bucket is large enough, the estimates are expected to be close
    enough to the global estimate that we will no longer compute the estimate
    via the more costly `expected_entropy_estimate` function

    Arguments:
        contigs (Series): contig names in data
        taxons (Series): taxons in data

    Returns:
        float: expected measured conditional entropy
    """

    MAX_BUCKET_SIZE = 500
    counts = taxons.value_counts()
    taxon_entropy = scipy.stats.entropy(counts.values)
    if taxon_entropy == 0:
        return 0.0

    bucket_sizes = contigs.value_counts().value_counts()
    nr_elements = (bucket_sizes * bucket_sizes.index)
    contribution = nr_elements / nr_elements.sum()

    taxon_probability = counts / counts.sum()
    taxon_probability = taxon_probability.values

    total_entropy = 0.0
    for bucket_size, contig_count in contribution.iteritems():
        if bucket_size <= MAX_BUCKET_SIZE:
            total_entropy += (contig_count
                              * expected_entropy_estimate(taxon_probability,
                                                          bucket_size))
        else:
            total_entropy += contig_count * taxon_entropy

<<<<<<< HEAD
    return 1 - total_entropy / taxon_entropy
=======
    H_t_c = 0.0
    for bs,c in contribution.iteritems():
        H_t_c += c * (expected_entropy_estimate(p_t, bs)
                    if bs <= MAX_BUCKET_SIZE
                    else H_t)
    return H_t_c
>>>>>>> b52e30b3


def read_genome2taxonomy_reference():
    """Read in genome2taxonomy reference data.

    This file translates the genomes in the diamond reference file to taxonomy.

    Returns:
        DataFrame: Pandas dataframe
    """
    genome2taxonomy = resource_filename(__name__,
                                        'data/genome2taxonomy_ref.tsv')
    return pd.read_csv(genome2taxonomy, sep='\t')


def create_base_data(diamond_df):
    """Assign taxonomies to diamond output.

    Arguments:
        diamond_df (DataFrame): diamond output

    Returns:
        DataFrame: merged dataframe
    """
    genome2taxonomy_df = read_genome2taxonomy_reference()
    return pd.merge(diamond_df, genome2taxonomy_df, on='genome', how="inner")


def get_stats(diamond_df):
    """Get summary statistics of diamond output.

    Arguments:
        diamond_df (DataFrame): pandas dataframe

    Returns:
        tuple: number of genes mapped, number of contigs
    """
    genes_mapped = len(diamond_df)
    contig_count = diamond_df['contig'].nunique()
    return (genes_mapped, contig_count)


def get_abundant_lineages_cutoff(sensitive, genes_mapped):
    """Determine cutoff for abundant lineages.

    [description]

    Arguments:
        sensitive (bool): sets cutoff to 10 if true
        genes_mapped (int): total number of genes mapped by diamond to the GUNC DB

    Returns:
        number: cutoff used to determine an abundant lineage
    """
    if sensitive:
        return 10
    else:
        return 0.02 * genes_mapped


def calc_contamination_portion(counts):
    """Calculate contamination portion

    Arguments:
        counts (Series): Value counts of taxons in taxlevel

    Returns:
        float: portion of genes assigning to all clades except the one with most genes.
    """
    return 1 - counts.max() / counts.sum()


def mean(list_of_numbers):
    """Get mean of a list of numbers.

    Arguments:
        list_of_numbers (list): numbers to get mean of

    Returns:
        float: mean of numbers
    """
    return sum(list_of_numbers) / len(list_of_numbers)


def calc_mean_hit_identity(identity_scores):
    """Calculate mean hit identity score.

    TODO: get info from askarbek

    Arguments:
        identity_scores (list): list of identity scores

    Returns:
        float: Score
    """
    return mean(identity_scores) / 100


def column_to_list(df, column):
    """Geta a list of values for a df column.

    Convert one column from a pandas DataFrame
    and return it as a list.

    Arguments:
        df (DataFrame): df containing column to convert
        column (str): name of column to extract

    Returns:
        list: Column values as list
    """
    return df[column].to_list()


def calc_conditional_entropy(contigs, taxons):
    """Compute conditional entropy

    Arguments:
        contigs (Series): IDs of contigs
        taxons (Series): IDs of taxonomic assignments

    Returns:
        float: measured conditional entropy
    """
    cross = pd.crosstab(contigs, taxons)
    MI = scipy.stats.entropy(cross.values.ravel(),
            np.outer(cross.sum(1), cross.sum()).ravel())
    H_t = scipy.stats.entropy(taxons.value_counts())
    return H_t - MI

def calc_clade_separation_score(contamination_portion,
                                conditional_entropy,
                                expected_conditional_entropy):
    """Get clade separation score.

    TODO: get info from askarbek

    Arguments:
        contamination_portion (float): [description]
        conditional_entropy (float): [description]
        expected_conditional_entropy (float): [description]

    Returns:
        number: [description]
    """
    if contamination_portion == 0:
        return 0
    else:
        return (1 - conditional_entropy/expected_conditional_entropy
                if conditional_entropy <= expected_conditional_entropy
                else 0)


def determine_adjustment(genes_retained_index):
    """Determine if adjustment is necessary.

    TODO: get info from askarbek

    Arguments:
        genes_retained_index ([type]): [description]

    Returns:
        number: [description]
    """
    if genes_retained_index > 0.4:
        return 1
    return 0


def is_chimeric(clade_separation_score_adjusted):
    """Determine if chimeric.

    TODO: Why .4

    Arguments:
        clade_separation_score_adjusted (float): score

    Returns:
        bool: is genome chimeric
    """
    if clade_separation_score_adjusted > 0.4:
        return True
    else:
        return False


def get_scores_for_taxlevel(base_data, tax_level, abundant_lineages_cutoff,
                            genome_name, genes_called, genes_mapped,
                            contig_count):
    """Run chimerism check.

    Calculates the various scores needed to determine if genome ic chimeric.

    Arguments:
        base_data (DataFrame): Diamond output merged with taxonomy table
        tax_level (str): tax level to run
        abundant_lineages_cutoff (float): Cutoff val for abundant lineages
        genome_name (str): Name of input genome
        genes_called (int): Number of genes called by prodigal and
                            used by diamond for mapping to GUNC DB
        genes_mapped (int): Number of genes mapped to GUNC DB by diamond
        contig_count (int): Count of contigs

    Returns:
        OrderedDict: scores for chosen taxlevel
    """
    tax_data = base_data.groupby(tax_level).filter(
        lambda x: len(x) > abundant_lineages_cutoff)
    counts = tax_data[tax_level].value_counts()
    contigs = tax_data['contig']
    taxons = tax_data[tax_level]

    n_effective_surplus_clades = get_n_effective_surplus_clades(counts)
    contamination_portion = calc_contamination_portion(counts)
    mean_hit_identity = calc_mean_hit_identity(column_to_list(tax_data,
                                                              'id'))
    expected_conditional_entropy = calc_expected_conditional_entropy(contigs, taxons)
    conditional_entropy = calc_conditional_entropy(contigs, taxons)
    clade_separation_score = calc_clade_separation_score(contamination_portion,
                                                        conditional_entropy,
                                                        expected_conditional_entropy)

    portion_genes_retained = len(tax_data) / genes_mapped
<<<<<<< HEAD
    mean_clade_separation_score = calc_expected_clade_separation_score(tax_data['contig'],
                                                                       tax_data[tax_level])
    genes_retained_index = genes_mapped / genes_called * portion_genes_retained
    clade_separation_score = calc_clade_separation_score(contamination_portion,
                                                         completeness_score)
    reference_representation_score = genes_retained_index * mean_hit_identity
    adjustment = determine_adjustment(clade_separation_score,
                                      mean_clade_separation_score,
                                      genes_retained_index)
=======
    genes_retained_index = genes_mapped / genes_called * portion_genes_retained
    out_of_reference_score = genes_retained_index * mean_hit_identity
    adjustment = determine_adjustment(genes_retained_index)
>>>>>>> b52e30b3
    clade_separation_score_adjusted = clade_separation_score * adjustment
    chimeric = is_chimeric(clade_separation_score_adjusted)
    return OrderedDict({'genome': genome_name,
                        'n_contigs': contig_count,
                        'n_genes_called': genes_called,
                        'n_genes_mapped': genes_mapped,
                        'taxonomic_level': tax_level,
                        'clade_separation_score': clade_separation_score,
                        'contamination_portion': contamination_portion,
                        'n_effective_surplus_clades': n_effective_surplus_clades,
                        'proportion_genes_retained_in_major_clades': portion_genes_retained,
                        'mean_hit_identity': mean_hit_identity,
                        'genes_retained_index': genes_retained_index,
                        'reference_representation_score': reference_representation_score,
                        'adjustment': adjustment,
                        'clade_separation_score_adjusted': clade_separation_score_adjusted,
                        'chimeric': chimeric})


def chim_score(diamond_file_path, genes_called=0, sensitive=False, plot=False):
    """Get chimerism scores for a genome.

    Arguments:
        diamond_file_path (str): Full path to diamond output

    Keyword Arguments:
        genes_called (int): Count of genes called by prodigal and used by
                            diamond for mapping into the GUNC DB (default: ('0'))
        sensitive (bool): Run in sensitive mode (default: (False))
    """
    genes_called = int(genes_called)
    if genes_called < 10:
        sys.exit('[WARNING] Less than 10 genes called, exiting...')

    diamond_df = read_diamond_output(diamond_file_path)
    base_data = create_base_data(diamond_df)
    genes_mapped, contig_count = get_stats(diamond_df)

    genome_name = os.path.basename(diamond_file_path).replace('.diamond.out', '')
    abundant_lineages_cutoff = get_abundant_lineages_cutoff(sensitive,
                                                            genes_mapped)
    if plot:
        return base_data, genome_name, abundant_lineages_cutoff

    scores = []
    for tax_level in ['kingdom', 'phylum', 'class',
                      'order', 'family', 'genus', 'specI']:
        print(tax_level)
        scores.append(get_scores_for_taxlevel(base_data,
                                              tax_level,
                                              abundant_lineages_cutoff,
                                              genome_name,
                                              genes_called,
                                              genes_mapped,
                                              contig_count))
    df = pd.DataFrame(scores).round(2)
    return df


if __name__ == "__main__":
    args = parse_args(sys.argv[1:])
    df = chim_score(args.diamond_file_path, args.sensitive)
    df.to_csv(f'{args.diamond_file_path}.chimerism_scores',
              index=False,
              sep='\t')<|MERGE_RESOLUTION|>--- conflicted
+++ resolved
@@ -71,27 +71,7 @@
     return 1 / sum([x ** 2 / denom for x in counts]) - 1
 
 
-<<<<<<< HEAD
-def calc_completeness_score(contigs, taxons):
-    """Get completeness score.
-
-    Completeness metric of a cluster labeling given a ground truth.
-    Score of 1.0 stands for perfectly complete labeling.
-
-    Args:
-        contigs ([str]): labels_true
-        taxons ([str]): labels_pred
-
-    Returns:
-        float: score between 0.0 and 1.0.
-    """
-    return metrics.completeness_score(contigs, taxons)
-
-
 def expected_entropy_estimate(probabilities, sample_count):
-=======
-def expected_entropy_estimate(p, N):
->>>>>>> b52e30b3
     """Compute the expected entropy estimate sampling N elements underlying
     probabilities `p`
 
@@ -155,17 +135,7 @@
                                                           bucket_size))
         else:
             total_entropy += contig_count * taxon_entropy
-
-<<<<<<< HEAD
-    return 1 - total_entropy / taxon_entropy
-=======
-    H_t_c = 0.0
-    for bs,c in contribution.iteritems():
-        H_t_c += c * (expected_entropy_estimate(p_t, bs)
-                    if bs <= MAX_BUCKET_SIZE
-                    else H_t)
-    return H_t_c
->>>>>>> b52e30b3
+    return total_entropy
 
 
 def read_genome2taxonomy_reference():
@@ -264,22 +234,6 @@
     return mean(identity_scores) / 100
 
 
-def column_to_list(df, column):
-    """Geta a list of values for a df column.
-
-    Convert one column from a pandas DataFrame
-    and return it as a list.
-
-    Arguments:
-        df (DataFrame): df containing column to convert
-        column (str): name of column to extract
-
-    Returns:
-        list: Column values as list
-    """
-    return df[column].to_list()
-
-
 def calc_conditional_entropy(contigs, taxons):
     """Compute conditional entropy
 
@@ -292,9 +246,10 @@
     """
     cross = pd.crosstab(contigs, taxons)
     MI = scipy.stats.entropy(cross.values.ravel(),
-            np.outer(cross.sum(1), cross.sum()).ravel())
+                             np.outer(cross.sum(1), cross.sum()).ravel())
     H_t = scipy.stats.entropy(taxons.value_counts())
     return H_t - MI
+
 
 def calc_clade_separation_score(contamination_portion,
                                 conditional_entropy,
@@ -314,7 +269,7 @@
     if contamination_portion == 0:
         return 0
     else:
-        return (1 - conditional_entropy/expected_conditional_entropy
+        return (1 - conditional_entropy / expected_conditional_entropy
                 if conditional_entropy <= expected_conditional_entropy
                 else 0)
 
@@ -332,7 +287,8 @@
     """
     if genes_retained_index > 0.4:
         return 1
-    return 0
+    else:
+        return 0
 
 
 def is_chimeric(clade_separation_score_adjusted):
@@ -380,30 +336,17 @@
 
     n_effective_surplus_clades = get_n_effective_surplus_clades(counts)
     contamination_portion = calc_contamination_portion(counts)
-    mean_hit_identity = calc_mean_hit_identity(column_to_list(tax_data,
-                                                              'id'))
+    mean_hit_identity = calc_mean_hit_identity(tax_data['id'].tolist())
     expected_conditional_entropy = calc_expected_conditional_entropy(contigs, taxons)
     conditional_entropy = calc_conditional_entropy(contigs, taxons)
     clade_separation_score = calc_clade_separation_score(contamination_portion,
-                                                        conditional_entropy,
-                                                        expected_conditional_entropy)
+                                                         conditional_entropy,
+                                                         expected_conditional_entropy)
 
     portion_genes_retained = len(tax_data) / genes_mapped
-<<<<<<< HEAD
-    mean_clade_separation_score = calc_expected_clade_separation_score(tax_data['contig'],
-                                                                       tax_data[tax_level])
     genes_retained_index = genes_mapped / genes_called * portion_genes_retained
-    clade_separation_score = calc_clade_separation_score(contamination_portion,
-                                                         completeness_score)
     reference_representation_score = genes_retained_index * mean_hit_identity
-    adjustment = determine_adjustment(clade_separation_score,
-                                      mean_clade_separation_score,
-                                      genes_retained_index)
-=======
-    genes_retained_index = genes_mapped / genes_called * portion_genes_retained
-    out_of_reference_score = genes_retained_index * mean_hit_identity
     adjustment = determine_adjustment(genes_retained_index)
->>>>>>> b52e30b3
     clade_separation_score_adjusted = clade_separation_score * adjustment
     chimeric = is_chimeric(clade_separation_score_adjusted)
     return OrderedDict({'genome': genome_name,
