#!/usr/bin/env python3
import os
import sys
import gzip
import glob
import json
import logging
import argparse
import multiprocessing
<<<<<<< HEAD
from . import get_scores
from . import checkm_merge
from . import decontaminate
from . import gunc_database
from . import external_tools
from datetime import datetime
from . import visualisation as vis
=======
from datetime import datetime

from . import external_tools
>>>>>>> 48f896fd
from ._version import get_versions
from .external_tools import get_record_count_in_fasta as record_count

logger = logging.getLogger("gunc.py")


def parse_args(args):
    """Parse Arguments

    Arguments:
        args (List): List of args supplied to script.

    Returns:
        Namespace: assigned args

    """
    description = (
        "Tool for detection of chimerism and contamination in prokaryotic genomes.\n"
    )

    parser = argparse.ArgumentParser(description=description)
    subparsers = parser.add_subparsers(title="GUNC subcommands", metavar="", dest="cmd")
    run = subparsers.add_parser("run", help="Run chimerism detection.")
    run_group = run.add_mutually_exclusive_group(required=True)
    download_db = subparsers.add_parser("download_db", help="Download GUNC db.")
    merge_checkm = subparsers.add_parser(
        "merge_checkm", help="Merge GUNC and CheckM outputs."
    )
    vis = subparsers.add_parser("plot", help="Create interactive visualisation.")
    summarise = subparsers.add_parser(
        "summarise",
        help="Reevaluate results using a different contamination_portion cutoff.",
    )

    run.add_argument(
        "-r",
        "--db_file",
        help="DiamondDB reference file. Default: GUNC_DB envvar",
        default=os.environ.get("GUNC_DB"),
        metavar="",
    )
    run_group.add_argument(
        "-i", "--input_fasta", help="Input file in FASTA format.", metavar=""
    )
    run_group.add_argument(
        "-f", "--input_file", help="File with paths to FASTA format files.", metavar=""
    )
    run_group.add_argument(
        "-d", "--input_dir", help="Input dir with files in FASTA format.", metavar=""
    )
    run.add_argument(
        "-e",
        "--file_suffix",
        help="Suffix of files in input_dir. Default: .fa",
        default=".fa",
        metavar="",
    )
    run.add_argument(
        "-g",
        "--gene_calls",
        help="Input files are FASTA faa format. Default: False",
        action="store_true",
        default=False,
    )
    run.add_argument(
        "-t",
        "--threads",
        help="number of CPU threads. Default: 4",
        default="4",
        metavar="",
    )
    run.add_argument(
        "-o",
        "--out_dir",
        help="Output dir.  Default: cwd",
        default=os.getcwd(),
        metavar="",
    )
    run.add_argument(
        "--temp_dir",
        help="Directory to store temp files. Default: cwd",
        default=os.getcwd(),
        metavar="",
    )
    run.add_argument(
        "--sensitive",
        help="Run with high sensitivity. Default: False",
        action="store_true",
        default=False,
    )
    run.add_argument(
        "--detailed_output",
        help="Output scores for every taxlevel. Default: False",
        action="store_true",
        default=False,
    )
    run.add_argument(
        "--contig_taxonomy_output",
        help="Output assignments for each contig. Default: False",
        action="store_true",
        default=False,
    )
    run.add_argument(
        "--use_species_level",
        help="Allow species level to be picked as maxCSS and/or decontamination. Default: False",
        action="store_true",
        default=False,
    )
    run.add_argument(
        "--min_mapped_genes",
        help=(
            "Dont calculate GUNC score if number of mapped "
            "genes is below this value. Default: 11"
        ),
        type=int,
        default=11,
        metavar="",
    )
    run.add_argument(
        "-v",
        "--verbose",
        help="Verbose output for debugging",
        action="store_true",
        default=False,
    )
    run.add_argument(
        "--decontaminate",
        help="Attempt to decontaminate the query genome. Default: True",
        action="store_true",
        default=True,
    )
    run.add_argument(
        "--min_genes_for_decontamination",
        help=("Minimum number of genes per decontaminated bin. Default: 200"),
        type=int,
        default=200,
        metavar="",
    )
    vis.add_argument(
        "-d",
        "--diamond_file",
        help="GUNC diamond outputfile.",
        required=True,
        metavar="",
    )
    vis.add_argument(
        "-g", "--gunc_gene_count_file", help="GUNC gene_counts.json file.", metavar=""
    )
    vis.add_argument(
        "-o", "--out_dir", help="Output directory.", default=os.getcwd(), metavar=""
    )
    vis.add_argument(
        "-t",
        "--tax_levels",
        help="Tax levels to display (comma-seperated).",
        default="kingdom,phylum,family,genus,contig",
        metavar="",
    )
    vis.add_argument(
        "-r",
        "--remove_minor_clade_level",
        help="Tax level at which to remove minor clades.",
        default="kingdom",
        metavar="",
    )
    vis.add_argument(
        "-c",
        "--contig_display_num",
        help="Number of contigs to visualise. [0 plots all contigs]",
        default=1000,
        type=int,
        metavar="",
    )
    vis.add_argument(
        "-l",
        "--contig_display_list",
        help="Comma seperated list of contig names to plot",
        default=None,
        metavar="",
    )
    vis.add_argument(
        "-v",
        "--verbose",
        help="Verbose output for debugging",
        action="store_true",
        default=False,
    )
    download_db.add_argument(
        "path", help="Download database to given direcory.", metavar="dest_path"
    )
    download_db.add_argument(
        "-db",
        "--database",
        help="Which db to download. progenomes,gtdb Default: progenomes",
        default="progenomes",
        metavar="",
    )
    merge_checkm.add_argument(
        "-g",
        "--gunc_file",
        help="Path of GUNC.maxCSS_level.tsv file.",
        required=True,
        metavar="",
    )
    merge_checkm.add_argument(
        "-c", "--checkm_file", help="CheckM qa output file", required=True, metavar=""
    )
    merge_checkm.add_argument(
        "-o",
        "--out_dir",
        help="Output directory for merged file",
        default=os.getcwd(),
        metavar="",
    )
    summarise.add_argument(
        "-m",
        "--max_csslevel_file",
        help="MaxCSS output file from GUNC (e.g. GUNC.progenomes_2.1.maxCSS_level.tsv).",
        required=True,
        metavar="\b",
    )
    summarise.add_argument(
        "-d",
        "--gunc_detailed_output_dir",
        help="GUNC detailed output dir (e.g. gunc_output).",
        required=True,
        metavar="\b",
    )
    summarise.add_argument(
        "-c",
        "--contamination_cutoff",
        help="Alternatite cutoff to use.",
        default=0.05,
        type=float,
        metavar="\b",
    )
    summarise.add_argument(
        "-o",
        "--output_file",
        help="File in which to write outputfile with added score.",
        required=True,
        metavar="\b",
    )
    summarise.add_argument(
        "-v",
        "--verbose",
        help="Verbose output for debugging",
        action="store_true",
        default=False,
    )
    parser.add_argument(
        "-v",
        "--version",
        help="Print version number and exit.",
        action="version",
        version=get_versions()["version"],
    )
    if not args:
        parser.print_help(sys.stderr)
        sys.exit(1)
    args = parser.parse_args(args)
    return args


def create_dir(path):
    """Create a directory

    Will create a directory if it doesnt already exist.

    Arguments:
        path (str): directory path
    """
    if not os.path.exists(path):
        os.makedirs(path)


def start_checks():
    """Checks if tool dependencies are available."""
    if not external_tools.check_if_tool_exists("diamond"):
        logger.error("Diamond 2.0.4 not found.")
        sys.exit(1)
    else:
        diamond_ver = external_tools.check_diamond_version()
        if diamond_ver != "2.0.4":
            logger.error(f"Diamond version is {diamond_ver}, not 2.0.4")
            sys.exit(1)
    if not external_tools.check_if_tool_exists("prodigal"):
        logger.error("Prodigal not found.")
        sys.exit(1)
    if not external_tools.check_if_tool_exists("grep"):
        logger.error("grep not found.")
        sys.exit(1)
    if not external_tools.check_if_tool_exists("zcat"):
        logger.error("zcat not found.")
        sys.exit(1)


def get_files_in_dir_with_suffix(directory, suffix):
    """Get files in directory that end in suffix."""
    files = glob.glob(os.path.join(directory, f"*{suffix}"))
    if len(files) == 0:
        logger.error(f"No files found in {directory} with ending {suffix}")
        sys.exit(1)
    return files


def openfile(filename):
    """Open file whether gzipped or not."""
    if filename.endswith(".gz"):
        return gzip.open(filename, "r")
    else:
        return open(filename, "r")


def merge_genecalls(genecall_files, out_dir, file_suffix):
    """Merge genecall files.

    Merges fastas together to run diamond more efficiently.
    Adds the name of the file to each record (delimiter '/')
    so they can be separated after diamond mapping.

    Arguments:
        genecall_files (list): Paths of genecall fastas to merge
        out_dir (str): Directory to put the merged file
        file_suffix (str): Suffix of input files

    Returns:
        str: path of the merged file
    """
    merged_outfile = os.path.join(out_dir, "merged.genecalls.faa")
    with open(merged_outfile, "w") as ofile:
        for file in genecall_files:
            if os.path.isfile(file):
                with openfile(file) as infile:
                    genome_name = os.path.basename(file).replace(".genecalls.faa", "")
                    if genome_name.endswith(file_suffix):
                        genome_name = genome_name[: -len(file_suffix)]
                    for line in infile:
                        if line.startswith(">"):
                            contig_name = line.split(" ")[0]
                            line = f"{contig_name}/{genome_name}\n"
                        ofile.write(f"{line.strip()}\n")
    return merged_outfile


def split_diamond_output(diamond_outfile, out_dir, db):
    """Split diamond output into per-sample files.

    Separate diamond output file into the constituent sample files.
    This uses the identifiers that were added by :func:`merge_genecalls`

    Arguments:
        diamond_outfile (str): path to the diamond file to be split
        out_dir (str): Directory in which to put the split files.
        db (str): Which db is used: progenomes or gtdb

    Returns:
        list: Of the split file paths
    """
    outfiles = []
    output = {}
    with open(diamond_outfile, "r") as f:
        for line in f:
            genome_name = line.split("\t")[0].split("/")[1]
            line = line.replace(f"/{genome_name}", "")
            output[genome_name] = output.get(genome_name, "") + line
    for genome_name in output:
        outfile = os.path.join(out_dir, f"{genome_name}.diamond.{db}.out")
        outfiles.append(outfile)
        with open(outfile, "w") as ofile:
            ofile.write(output[genome_name])
    return outfiles


def write_json(data, filename):
    """Write json data to filename."""
    with open(filename, "w", encoding="utf-8") as f:
        json.dump(data, f, indent=4)


def get_paths_from_file(input_file):
    """Extract paths from a text file."""
    if input_file.endswith(".gz"):
        logger.error("Input should be list of filepaths: use -i instead?.")
        sys.exit(1)
    with open(input_file, "r") as f:
        paths = f.readlines()
    if paths[0].startswith(">"):
        logger.error("Input should be list of filepaths: use -i instead?.")
        sys.exit(1)
    return [path.strip() for path in paths]


def run_from_gene_calls(faas, out_dir, file_suffix):
    """Prepare genecalls for running diamond."""
    logger.info("START Merging genecalls")
    genes_called = {}
    for faa in faas:
        basename = os.path.basename(faa).split(file_suffix)[0]
        if basename.endswith(".genecalls"):
            basename = basename.split(".genecalls")[0]
        genes_called[basename] = record_count(faa)
    diamond_inputfile = merge_genecalls(faas, out_dir, file_suffix)
    logger.info("END  Merging genecalls")
    return genes_called, diamond_inputfile


def run_from_fnas(fnas, out_dir, file_suffix, threads):
    """Call genes and prepare diamond input.

    Args:
        fnas (list): Of fasta files
        out_dir (str): Directory in which to put genecalls
        file_suffix (str): Suffix of input files
        threads (int): Numper of parallel prodigal instances to run

    Returns:
        tuple:
            - genes_called (dict): {input_file: gene count}
            - diamond_inputfile (str): merged input file for diamond

    """
    logger.info("START Prodigal")
    create_dir(out_dir)
    genecall_files = []
    genes_called = {}
    prodigal_info = []
    for fna in fnas:
        basename = os.path.basename(fna).split(file_suffix)[0]
        prodigal_outfile = os.path.join(out_dir, f"{basename}.genecalls.faa")
        prodigal_info.append((fna, prodigal_outfile))
    p = multiprocessing.Pool(int(threads))
    p.map(run_prodigal, prodigal_info)
    for fna, prodigal_outfile in prodigal_info:
        basename = os.path.basename(fna).split(file_suffix)[0]
        genes_called[basename] = record_count(prodigal_outfile)
        if os.path.isfile(prodigal_outfile) and os.path.getsize(prodigal_outfile) > 0:
            genecall_files.append(prodigal_outfile)
        else:
            logger.warning(f"Prodigal failed for {fna}")
    if genecall_files:
        diamond_inputfile = merge_genecalls(genecall_files, out_dir, file_suffix)
        logger.info("END   Prodigal")
        return genes_called, diamond_inputfile
    else:
        logger.error("No genecalls to run.")
        sys.exit(1)


def run_prodigal(prodigal_info):
    fna, prodigal_outfile = prodigal_info
    external_tools.prodigal(fna, prodigal_outfile)


def run_diamond(infile, threads, temp_dir, db_file, out_dir, db):
    """Run diamond and split ouput.

    Runs diamond on infile and if needed splits the constitiuent samples.

    Args:
        infile (str): Path to gene calls fasta to run diamond on.
        threads (int): Number of threads to use for diamond.
        temp_dir (str): Path of tempdir for diamond running.
        db_file (str): Path to diamond database file (GUNC_DB).
        out_dir (str): Path of directory in which to put the output files.
        db (str): Which db is used: progenomes or gtdb

    Returns:
        list: Of diamond output files.
    """
    logger.info("START Diamond")
    outfile = os.path.join(out_dir, f"{os.path.basename(infile)}.diamond.{db}.out")
    external_tools.diamond(infile, threads, temp_dir, db_file, outfile)

    if infile.endswith("merged.genecalls.faa"):
        out_dir = os.path.join(out_dir, "diamond_output")
        create_dir(out_dir)
        diamond_outfiles = split_diamond_output(outfile, out_dir, db)
        os.remove(outfile)
        os.remove(infile)
    else:
        diamond_outfiles = [outfile]
    logger.info("END   Diamond")
    return diamond_outfiles


def run_gunc(
    diamond_outfiles,
    genes_called,
    out_dir,
    sensitive,
    detailed_output,
    db,
    min_mapped_genes,
    use_species_level,
    contig_taxonomy_output,
):
    """Call GUNC scores on diamond output files.

    Outputs a pandas.DataFrame with one line per inputfile
    (taxlevel with highest CSS score).
    If detailed_output = True, files with all taxlevels are written.

    Args:
        diamond_outfiles (list): Paths of diamond output files.
        genes_called (dict): filename: genecount.
        out_dir (str): Path to output directory.
        sensitive (bool): Run with high sensitivity.
        detailed_output (bool): Output scores for every taxlevel.
        db (str): Which db to use: progenomes or gtdb
        min_mapped_genes (int): Minimum number of mapped genes
                                at which to calculate scores
        use_species_level (bool): Allow species level to be picked as maxCSS
        contig_taxonomy_output (bool): Output contig assignments file

    Returns:
        pandas.DataFrame: One line per inputfile Gunc scores
    """
<<<<<<< HEAD
    logger.info("START Scoring")
=======
    import pandas as pd
    from .get_scores import chim_score
    print(
        f'[START] {datetime.now().strftime("%H:%M:%S")} Running scoring..', flush=True
    )
>>>>>>> 48f896fd
    gunc_output = []
    all_detailed_output = {}
    for diamond_file in diamond_outfiles:
        basename = os.path.basename(diamond_file).split(".diamond.")[0]
        gene_call_count = genes_called[basename]
        detailed, single, base_data = get_scores.chim_score(
            diamond_file,
            gene_call_count,
            sensitive,
            min_mapped_genes,
            use_species_level,
            db,
        )
        if detailed_output or contig_taxonomy_output:
            detailed_gunc_out_dir = os.path.join(out_dir, "gunc_output")
            create_dir(detailed_gunc_out_dir)
        if detailed_output:
            detailed_gunc_out_file = os.path.join(
                detailed_gunc_out_dir, f"{basename}.{db}.all_levels.tsv"
            )
            detailed.to_csv(detailed_gunc_out_file, index=False, sep="\t", na_rep="nan")
        if contig_taxonomy_output:
            contig_assignments_out_file = os.path.join(
                detailed_gunc_out_dir, f"{basename}.contig_assignments.tsv"
            )
            contig_assignments = create_contig_assignments(
                diamond_file, gene_call_count
            )
            if contig_assignments is not None:
                contig_assignments.to_csv(
                    contig_assignments_out_file, index=False, sep="\t"
                )
            else:
                logger.warning(f"Failed to parse {diamond_file}")
        gunc_output.append(single)
    logger.info("END   Scoring")
    all_detailed_output[basename] = detailed
    return pd.concat(gunc_output).sort_values("genome"), all_detailed_output


def check_for_duplicate_filenames(fnas, file_suffix):
    """Check if there are duplicate filenames in fna list.

    As the output files are based on the names of the input files, if
    there are duplicate filenames the output files wil be overwritten.

    Args:
        fnas (list): fna file paths
        file_suffix (str): File suffix
    """
    names = [os.path.basename(fna).split(file_suffix)[0] for fna in fnas]
    duplicated_items = set([x for x in names if names.count(x) > 1])
    if len(duplicated_items) > 0:
        logger.error(f"Filenames appear more than once: {duplicated_items}")
        sys.exit(1)


def remove_missing_fnas(fnas):
    existing_fnas = []
    for fna in fnas:
        if os.path.isfile(fna):
            existing_fnas.append(fna)
        else:
            logger.warning(f"{fna} not found")
    return existing_fnas


def create_contig_assignments(diamond_file, gene_count):
    """Create contig gene assignment dataframe.

    Arguments:
        diamond_file (str): GUNC diamond output file path
        gene_count (int): Count of genes in original fasta

    Returns:
        pandas.DataFrame: with contig,
                               tax_level,
                               assignment,
                               count_of_genes_assigned columns
    """
    import pandas as pd
    from .get_scores import chim_score
    if "gtdb" in os.path.basename(diamond_file):
        db = "gtdb_95"
    else:
        db = "progenomes_2.1"
    tax_data, genome_name, cutoff = get_scores.chim_score(
        diamond_file, gene_count, db=db, plot=True
    )
    assignments = []
    if len(tax_data) == 0:
        return None
    for contig in tax_data["contig"].unique():
        contig_data = tax_data[tax_data["contig"] == contig]
        for tax_level in [
            "kingdom",
            "phylum",
            "class",
            "order",
            "family",
            "genus",
            "species",
        ]:
            counts = contig_data[tax_level].value_counts().to_dict()
            for assignment in counts:
                assignments.append(
                    {
                        "contig": contig,
                        "tax_level": tax_level,
                        "assignment": assignment,
                        "count_of_genes_assigned": counts[assignment],
                    }
                )
    return pd.DataFrame(assignments)


def run(args):
    """Run entire GUNC workflow."""
    if not os.path.isdir(args.out_dir):
        logger.error(f"Output Directory {args.out_dir} doesnt exist.")
        sys.exit(1)
    if not os.path.isdir(args.temp_dir):
        logger.error(f"Temporary Directory {args.temp_dir} doesnt exist.")
        sys.exit(1)

    if args.input_dir:
        fastas = get_files_in_dir_with_suffix(args.input_dir, args.file_suffix)
    elif args.input_file:
        fastas = get_paths_from_file(args.input_file)
    elif args.input_fasta:
        fastas = [args.input_fasta]

    fastas = remove_missing_fnas(fastas)
    if not fastas:
        logger.error("No input files found.")
        sys.exit(1)
    check_for_duplicate_filenames(fastas, args.file_suffix)

    if args.gene_calls:
        gene_calls_out_dir = args.out_dir
        genes_called, diamond_input = run_from_gene_calls(
            fastas, gene_calls_out_dir, args.file_suffix
        )
    else:
        gene_calls_out_dir = os.path.join(args.out_dir, "gene_calls")
        genes_called, diamond_input = run_from_fnas(
            fastas, gene_calls_out_dir, args.file_suffix, args.threads
        )

    genes_called_outfile = os.path.join(gene_calls_out_dir, "gene_counts.json")
    write_json(genes_called, genes_called_outfile)

    if "gtdb" in os.path.basename(args.db_file):
        db = "gtdb_95"
    else:
        db = "progenomes_2.1"

    diamond_outfiles = run_diamond(
        diamond_input, args.threads, args.temp_dir, args.db_file, args.out_dir, db
    )
    if not args.gene_calls and len(diamond_outfiles) != len(fastas):
        diamond_outfiles = add_empty_diamond_output(
            args.out_dir, fastas, args.file_suffix
        )
    gunc_output, all_detailed_output = run_gunc(
        diamond_outfiles,
        genes_called,
        args.out_dir,
        args.sensitive,
        args.detailed_output,
        db,
        args.min_mapped_genes,
        args.use_species_level,
        args.contig_taxonomy_output,
    )
    gunc_out_file = os.path.join(args.out_dir, f"GUNC.{db}.maxCSS_level.tsv")
    gunc_output.to_csv(gunc_out_file, index=False, sep="\t", na_rep="nan")

    if args.decontaminate and not args.gene_calls:
        decontamination_output = run_decontaminate(
            fastas,
            db,
            args,
            all_detailed_output,
        )
    decontaminated_gunc_out_dir = os.path.join(args.out_dir, "gunc_decontaminate_out")
    decontaminated_gunc_out_file = os.path.join(
        decontaminated_gunc_out_dir, f"GUNC.{db}.maxCSS_level.tsv"
    )
    decontamination_output.to_csv(
        decontaminated_gunc_out_file, index=False, sep="\t", na_rep="nan"
    )


def run_decontaminate(fastas, db, args, all_detailed_output):
    decontamination_output = []
    decontaminated_gunc_out_dir = os.path.join(args.out_dir, "gunc_decontaminate_out")
    create_dir(decontaminated_gunc_out_dir)

    for fna in fastas:
        basename = os.path.basename(fna).split(args.file_suffix)[0]
        diamond_file = os.path.join(
            args.out_dir, "diamond_output", f"{basename}.diamond.{db}.out"
        )
        gene_calls = os.path.join(
            args.out_dir, "gene_calls", f"{basename}.genecalls.faa"
        )

        diamond_df = get_scores.read_diamond_output(diamond_file)
        base_data = get_scores.create_base_data(diamond_df, db)
        decon_level = decontaminate.choose_decontamination_level(
            all_detailed_output[basename], args.use_species_level
        )

        while decon_level[0]:
            decontaminated_clade_contigs = decontaminate.transform_base_data(
                base_data, decon_level[1], args.min_genes_for_decontamination
            )
            for clade in decontaminated_clade_contigs:
                detailed_output, max_CSS, base_data = get_scores.chim_score(
                    diamond_file,
                    genes_called=decontaminate.get_gene_count(
                        gene_calls, decontaminated_clade_contigs[clade]
                    ),
                    sensitive=args.sensitive,
                    min_mapped_genes=args.min_mapped_genes,
                    use_species_level=args.use_species_level,
                    db=db,
                    decontaminated_clade_contig_list=decontaminated_clade_contigs[
                        clade
                    ],
                )

                deconted_bin_name = f'{basename}.decontaminated_at_{decon_level[1]}_level.{clade.replace(" ", "_")}'
                decon_level = decontaminate.choose_decontamination_level(
                    detailed_output, args.use_species_level
                )

        deconted_bin_path = os.path.join(
            decontaminated_gunc_out_dir, f"{deconted_bin_name}.fa"
        )
        decontaminate.create_decontaminated_bin_fasta(
            fna, deconted_bin_path, decontaminated_clade_contigs[clade]
        )

        if args.detailed_output:
            deconted_bins_detailed_gunc_out_file = os.path.join(
                decontaminated_gunc_out_dir,
                f"{deconted_bin_name}.{db}.all_levels.tsv",
            )
            detailed_output.to_csv(
                deconted_bins_detailed_gunc_out_file,
                index=False,
                sep="\t",
                na_rep="nan",
            )
        decontamination_output.append(max_CSS)
    return pd.concat(decontamination_output).sort_values("genome")


def add_empty_diamond_output(diamond_outdir, fnas, file_suffix):
    """Create placeholder file for missing diamond output.

    If an input doesnt map to reference it is missing from the final ouput.
    Creating a placeholder file means it is not silently lost.
    TODO: There are better ways to do this

    Args:
        diamond_outdir (str): Path to dir containing diamond output.
        fnas (list): All input file paths
        file_suffix (str): suffix of the input files

    Returns:
        list: Paths of diamond output files incl. empty placeholders
    """
    count_existing_diamond_files = 0
    expected_diamond_outfiles = []
    for fna in fnas:
        basename = os.path.basename(fna).split(file_suffix)[0]
        diamond_outfile = os.path.join(
            diamond_outdir, "diamond_output", f"{basename}.diamond.out"
        )
        if not os.path.isfile(diamond_outfile):
            logger.warning(f"No genes mapped to reference: {basename}")
            open(diamond_outfile, "a").close()
        else:
            count_existing_diamond_files += 1
        expected_diamond_outfiles.append(diamond_outfile)
    if count_existing_diamond_files == 0:
        logger.error("No diamond output files.")
        sys.exit(1)
    else:
        print(
            f"[INFO] {count_existing_diamond_files}/{len(fnas)} run successfully with diamond"
        )
    return expected_diamond_outfiles


def get_gene_count_file(args):
    """Search for gunc gencount file."""
    if not args.gunc_gene_count_file:
        diamond_file_path = os.path.abspath(args.diamond_file)
        gunc_dir = os.path.dirname(os.path.dirname(diamond_file_path))
        gene_counts_file = os.path.join(gunc_dir, "gene_calls/gene_counts.json")
        if not os.path.isfile(gene_counts_file):
            logger.error("GUNC gene_counts.json file not found!")
            sys.exit(1)
    else:
        gene_counts_file = args.gunc_gene_count_file
    return gene_counts_file


def get_genecount_from_gunc_output(gene_counts_file, basename):
    """Extract gene count from GUNC gene_counts.json file."""
    with open(gene_counts_file) as f:
        data = json.load(f)
    return int(data[basename])


def plot(args):
    """Run visualisation function."""
    from . import visualisation as vis
    basename = os.path.basename(args.diamond_file).split(".diamond.")[0]
    genes_called = get_genecount_from_gunc_output(get_gene_count_file(args), basename)
    viz_html = vis.create_viz_from_diamond_file(
        args.diamond_file,
        genes_called,
        args.tax_levels,
        args.contig_display_num,
        args.contig_display_list,
        args.remove_minor_clade_level,
    )

    viz_html_path = os.path.join(args.out_dir, f"{basename}.viz.html")
    with open(viz_html_path, "w") as f:
        f.write(viz_html)


def merge_checkm(args):
    """Merge gunc output with checkm output."""
    from . import checkm_merge
    merged = checkm_merge.merge_checkm_gunc(args.checkm_file, args.gunc_file)
    outfile = os.path.join(args.out_dir, "GUNC_checkM.merged.tsv")
    merged.to_csv(outfile, sep="\t", index=False)


def get_scores_using_supplied_cont_cutoff(detail_file, cutoff=0.05):
    df = pd.read_csv(detail_file, sep="\t", header=0)
    df = df.drop(["pass.GUNC"], axis=1)
    max_CSS = df.iloc[[0]].to_dict("records")[0]
    df = df[df["taxonomic_level"] != "species"]
    df = df[df["contamination_portion"] > cutoff]
    if len(df) > 0:
        max_CSSidx = df["clade_separation_score"].idxmax()
        if not pd.isna(max_CSSidx):
            max_CSS = df.loc[[max_CSSidx]].to_dict("records")[0]
            if max_CSS["clade_separation_score"] > 0.45:
                max_CSS[f"pass.GUNC_{cutoff}"] = False
                return max_CSS
    max_CSS[f"pass.GUNC_{cutoff}"] = True
    return max_CSS


def summarise(args):
    max_csslevel_file = pd.read_csv(args.max_csslevel_file, sep="\t", header=0)
    max_csslevel_file = max_csslevel_file.to_dict("index")
    logger.debug(max_csslevel_file)
    for row in max_csslevel_file:
        pass_gunc = max_csslevel_file[row]["pass.GUNC"]
        logger.debug(pass_gunc)
        if pass_gunc or pd.isna(pass_gunc):
            max_csslevel_file[row][f"pass.GUNC_{args.contamination_cutoff}"] = True
        elif not pass_gunc:
            bin_name = max_csslevel_file[row]["genome"]
            detail_file = os.path.join(
                args.gunc_detailed_output_dir, bin_name + ".all_levels.tsv"
            )
            new_row = get_scores_using_supplied_cont_cutoff(
                detail_file, args.contamination_cutoff
            )
            max_csslevel_file[row] = new_row
    out_df = pd.DataFrame.from_dict(max_csslevel_file, orient="index")
    logger.debug(out_df)
    out_df.to_csv(args.output_file, index=False, sep="\t", na_rep="nan")


def main():
    args = parse_args(sys.argv[1:])
    if args.verbose:
        logging.basicConfig(
            format="%(asctime)s : [%(levelname)7s] : %(name)s:%(lineno)s %(funcName)20s() : %(message)s",
            datefmt="%H:%M:%S",
            level=logging.DEBUG,
        )
    else:
        logging.basicConfig(
            format="%(asctime)s : %(message)s",
            datefmt="%H:%M:%S",
            level=logging.INFO,
        )
    logger = logging.getLogger("gunc.py")
    logger.debug(args)
    start_time = datetime.now()
    logger.info(f'START {start_time.strftime("%Y-%m-%d")}')
    if args.cmd == "download_db":
        from . import gunc_database
        gunc_database.get_db(args.path, args.database)
    if args.cmd == "run":
        start_checks()
        if not args.db_file:
            logger.error("Database_file argument missing.")
            sys.exit(1)
        else:
            if not os.path.isfile(args.db_file):
                logger.error("Database_file not found.")
                sys.exit(1)

        run(args)
    if args.cmd == "plot":
        plot(args)
    if args.cmd == "merge_checkm":
        merge_checkm(args)
    if args.cmd == "summarise":
        summarise(args)
    end_time = datetime.now()
    run_time = str(end_time - start_time).split(".")[0]
    logger.info(f"END   Runtime: {run_time}")


if __name__ == "__main__":
    main()<|MERGE_RESOLUTION|>--- conflicted
+++ resolved
@@ -7,19 +7,10 @@
 import logging
 import argparse
 import multiprocessing
-<<<<<<< HEAD
 from . import get_scores
-from . import checkm_merge
 from . import decontaminate
-from . import gunc_database
+from datetime import datetime
 from . import external_tools
-from datetime import datetime
-from . import visualisation as vis
-=======
-from datetime import datetime
-
-from . import external_tools
->>>>>>> 48f896fd
 from ._version import get_versions
 from .external_tools import get_record_count_in_fasta as record_count
 
@@ -538,15 +529,9 @@
     Returns:
         pandas.DataFrame: One line per inputfile Gunc scores
     """
-<<<<<<< HEAD
-    logger.info("START Scoring")
-=======
     import pandas as pd
     from .get_scores import chim_score
-    print(
-        f'[START] {datetime.now().strftime("%H:%M:%S")} Running scoring..', flush=True
-    )
->>>>>>> 48f896fd
+    logger.info("START Scoring")
     gunc_output = []
     all_detailed_output = {}
     for diamond_file in diamond_outfiles:
