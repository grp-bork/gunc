--- conflicted
+++ resolved
@@ -1,18 +1,8 @@
 genome	n_contigs	n_genes_called	n_genes_mapped	taxonomic_level	clade_separation_score	contamination_portion	n_effective_clades	genes_retained_in_major_clades	mean_hit_identity	mean_random_clade_separation_score	genes_retained_index	out_of_reference_score	adjustment	clade_separation_score_adjusted	chimeric
-<<<<<<< HEAD
-test	15	35	17	kingdom	0.0	0.0	0.0	1.0	0.91747	1.0	0.48571	0.44563	0	0.0	False
+test	15	35	17	kingdom	0.0	0.0	0.0	1.0	0.91747	0	0.48571	0.44563	0	0.0	False
 test	15	35	17	phylum	1.0	0.23529	0.63277	1.0	0.91747	0.91945	0.48571	0.44563	0	0.0	False
 test	15	35	17	class	1.0	0.23529	0.65143	1.0	0.91747	0.91332	0.48571	0.44563	0	0.0	False
 test	15	35	17	order	1.0	0.23529	0.67052	1.0	0.91747	0.91207	0.48571	0.44563	0	0.0	False
 test	15	35	17	family	1.0	0.23529	0.67052	1.0	0.91747	0.92704	0.48571	0.44563	0	0.0	False
 test	15	35	17	genus	1.0	0.29412	0.9396	1.0	0.91747	0.91688	0.48571	0.44563	0	0.0	False
 test	15	35	17	specI	1.0	0.35294	1.27559	1.0	0.91747	0.91474	0.48571	0.44563	0	0.0	False
-=======
-test	15	17	35	kingdom	0.0	0.0	0.0	1.0	0.91747	0	2.05882	1.88891	0	0.0	False
-test	15	17	35	phylum	1.0	0.23529	0.63277	1.0	0.91747	0.91945	2.05882	1.88891	0	0.0	False
-test	15	17	35	class	1.0	0.23529	0.65143	1.0	0.91747	0.91332	2.05882	1.88891	0	0.0	False
-test	15	17	35	order	1.0	0.23529	0.67052	1.0	0.91747	0.91207	2.05882	1.88891	0	0.0	False
-test	15	17	35	family	1.0	0.23529	0.67052	1.0	0.91747	0.92704	2.05882	1.88891	0	0.0	False
-test	15	17	35	genus	1.0	0.29412	0.9396	1.0	0.91747	0.91688	2.05882	1.88891	0	0.0	False
-test	15	17	35	specI	1.0	0.35294	1.27559	1.0	0.91747	0.91474	2.05882	1.88891	0	0.0	False
->>>>>>> b194a599
